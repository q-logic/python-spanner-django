--- conflicted
+++ resolved
@@ -67,7 +67,6 @@
 
     # Run py.test against the unit tests.
     session.run(
-<<<<<<< HEAD
         "py.test",
         "--quiet",
         "--cov=django_spanner",
@@ -79,9 +78,6 @@
         "--cov-fail-under=60",
         os.path.join("tests", "unit"),
         *session.posargs
-=======
-        "py.test", "--quiet", os.path.join("tests", "unit"), *session.posargs
->>>>>>> 7083f1d8
     )
 
 
