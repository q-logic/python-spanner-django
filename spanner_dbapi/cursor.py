# Copyright 2020 Google LLC
#
# Use of this source code is governed by a BSD-style
# license that can be found in the LICENSE file or at
# https://developers.google.com/open-source/licenses/bsd

import google.api_core.exceptions as grpc_exceptions
from google.cloud.spanner_v1 import param_types

from .exceptions import (
    IntegrityError,
    InterfaceError,
    OperationalError,
    ProgrammingError,
)
from .parse_utils import (
    STMT_DDL,
    STMT_INSERT,
    STMT_NON_UPDATING,
    classify_stmt,
    ensure_where_clause,
    get_param_types,
    parse_insert,
    sql_pyformat_args_to_spanner,
)
from .utils import PeekIterator

_UNSET_COUNT = -1


# This table maps spanner_types to Spanner's data type sizes as per
#   https://cloud.google.com/spanner/docs/data-types#allowable-types
# It is used to map `display_size` to a known type for Cursor.description
# after a row fetch.
# Since ResultMetadata
#   https://cloud.google.com/spanner/docs/reference/rest/v1/ResultSetMetadata
# does not send back the actual size, we have to lookup the respective size.
# Some fields' sizes are dependent upon the dynamic data hence aren't sent back
# by Cloud Spanner.
code_to_display_size = {
    param_types.BOOL.code: 1,
    param_types.DATE.code: 4,
    param_types.FLOAT64.code: 8,
    param_types.INT64.code: 8,
    param_types.TIMESTAMP.code: 12,
}


class Cursor:
    def __init__(self, connection):
        self._itr = None
        self._res = None
        self._row_count = _UNSET_COUNT
        self._connection = connection
        self._closed = False

        # arraysize is a readable and writable property mandated
        # by PEP-0249 https://www.python.org/dev/peps/pep-0249/#arraysize
        # It determines the results of .fetchmany
        self.arraysize = 1

    def execute(self, sql, args=None):
        """
        Abstracts and implements execute SQL statements on Cloud Spanner.
        Args:
            sql: A SQL statement
            *args: variadic argument list
            **kwargs: key worded arguments
        Returns:
            None
        """
        self._raise_if_already_closed()

        if not self._connection:
            raise ProgrammingError("Cursor is not connected to the database")

        self._res = None

        # Classify whether this is a read-only SQL statement.
        try:
            classification = classify_stmt(sql)
            if classification == STMT_DDL:
                self._connection.append_ddl_statement(sql)
                return

            # For every other operation, we've got to ensure that
            # any prior DDL statements were run.
            self._run_prior_DDL_statements()

            if classification == STMT_NON_UPDATING:
                self.__handle_DQL(sql, args or None)
            elif classification == STMT_INSERT:
                self.__handle_insert(sql, args or None)
            else:
                self.__handle_update(sql, args or None)
<<<<<<< HEAD
        except (grpc_exceptions.AlreadyExists, grpc_exceptions.FailedPrecondition) as e:
=======
        except (
            grpc_exceptions.AlreadyExists,
            grpc_exceptions.FailedPrecondition,
        ) as e:
>>>>>>> 144bdc2d
            raise IntegrityError(e.details if hasattr(e, "details") else e)
        except grpc_exceptions.InvalidArgument as e:
            raise ProgrammingError(e.details if hasattr(e, "details") else e)
        except grpc_exceptions.InternalServerError as e:
            raise OperationalError(e.details if hasattr(e, "details") else e)

    def __handle_update(self, sql, params):
<<<<<<< HEAD
        self._connection.in_transaction(self.__do_execute_update, sql, params)
=======
        self._connection.in_transaction(
            self.__do_execute_update, sql, params,
        )
>>>>>>> 144bdc2d

    def __do_execute_update(self, transaction, sql, params, param_types=None):
        sql = ensure_where_clause(sql)
        sql, params = sql_pyformat_args_to_spanner(sql, params)

        res = transaction.execute_update(
            sql, params=params, param_types=get_param_types(params)
        )
        self._itr = None
        if type(res) == int:
            self._row_count = res

        return res

    def __handle_insert(self, sql, params):
        parts = parse_insert(sql, params)

        # The split between the two styles exists because:
        # in the common case of multiple values being passed
        # with simple pyformat arguments,
        #   SQL: INSERT INTO T (f1, f2) VALUES (%s, %s, %s)
        #   Params:   [(1, 2, 3, 4, 5, 6, 7, 8, 9, 10,)]
        # we can take advantage of a single RPC with:
        #       transaction.insert(table, columns, values)
        # instead of invoking:
        #   with transaction:
        #       for sql, params in sql_params_list:
        #           transaction.execute_sql(sql, params, param_types)
        # which invokes more RPCs and is more costly.

        if parts.get("homogenous"):
            # The common case of multiple values being passed in
            # non-complex pyformat args and need to be uploaded in one RPC.
            return self._connection.in_transaction(
<<<<<<< HEAD
                self.__do_execute_insert_homogenous, parts
=======
                self.__do_execute_insert_homogenous, parts,
>>>>>>> 144bdc2d
            )
        else:
            # All the other cases that are esoteric and need
            #   transaction.execute_sql
            sql_params_list = parts.get("sql_params_list")
            return self._connection.in_transaction(
<<<<<<< HEAD
                self.__do_execute_insert_heterogenous, sql_params_list
=======
                self.__do_execute_insert_heterogenous, sql_params_list,
>>>>>>> 144bdc2d
            )

    def __do_execute_insert_heterogenous(self, transaction, sql_params_list):
        for sql, params in sql_params_list:
            sql, params = sql_pyformat_args_to_spanner(sql, params)
            param_types = get_param_types(params)
            res = transaction.execute_sql(
                sql, params=params, param_types=param_types
            )
            # TODO: File a bug with Cloud Spanner and the Python client maintainers
            # about a lost commit when res isn't read from.
            _ = list(res)

    def __do_execute_insert_homogenous(self, transaction, parts):
        # Perform an insert in one shot.
        table = parts.get("table")
        columns = parts.get("columns")
        values = parts.get("values")
        return transaction.insert(table, columns, values)

    def __handle_DQL(self, sql, params):
        with self._connection.read_snapshot() as snapshot:
            # Reference
            #  https://googleapis.dev/python/spanner/latest/session-api.html#google.cloud.spanner_v1.session.Session.execute_sql
            sql, params = sql_pyformat_args_to_spanner(sql, params)
            res = snapshot.execute_sql(
                sql, params=params, param_types=get_param_types(params)
            )
            if type(res) == int:
                self._row_count = res
                self._itr = None
            else:
                # Immediately using:
                #   iter(response)
                # here, because this Spanner API doesn't provide
                # easy mechanisms to detect when only a single item
                # is returned or many, yet mixing results that
                # are for .fetchone() with those that would result in
                # many items returns a RuntimeError if .fetchone() is
                # invoked and vice versa.
                self._res = res
                # Read the first element so that StreamedResult can
                # return the metadata after a DQL statement. See issue #155.
                self._itr = PeekIterator(self._res)
                # Unfortunately, Spanner doesn't seem to send back
                # information about the number of rows available.
                self._row_count = _UNSET_COUNT

    def __enter__(self):
        return self

    def __exit__(self, etype, value, traceback):
        self.__clear()

    def __clear(self):
        self._connection = None

    @property
    def description(self):
        if not (self._res and self._res.metadata):
            return None

        row_type = self._res.metadata.row_type
        columns = []
        for field in row_type.fields:
            columns.append(
                Column(
                    name=field.name,
                    type_code=field.type.code,
                    # Size of the SQL type of the column.
                    display_size=code_to_display_size.get(field.type.code),
                    # Client perceived size of the column.
                    internal_size=field.ByteSize(),
                )
            )
        return tuple(columns)

    @property
    def rowcount(self):
        return self._row_count

    def _raise_if_already_closed(self):
        """
        Raise an exception if attempting to use an already closed connection.
        """
        if self._closed:
            raise InterfaceError("cursor already closed")

    def close(self):
        self.__clear()
        self._closed = True

    def executemany(self, operation, seq_of_params):
        if not self._connection:
            raise ProgrammingError("Cursor is not connected to the database")

        for params in seq_of_params:
            self.execute(operation, params)

    def __next__(self):
        if self._itr is None:
            raise ProgrammingError("no results to return")
        return next(self._itr)

    def __iter__(self):
        if self._itr is None:
            raise ProgrammingError("no results to return")
        return self._itr

    def fetchone(self):
        self._raise_if_already_closed()

        try:
            return next(self)
        except StopIteration:
            return None

    def fetchall(self):
        self._raise_if_already_closed()

        return list(self.__iter__())

    def fetchmany(self, size=None):
        """
        Fetch the next set of rows of a query result, returning a sequence of sequences.
        An empty sequence is returned when no more rows are available.

        Args:
            size: optional integer to determine the maximum number of results to fetch.


        Raises:
            Error if the previous call to .execute*() did not produce any result set
            or if no call was issued yet.
        """
        self._raise_if_already_closed()

        if size is None:
            size = self.arraysize

        items = []
        for i in range(size):
            try:
                items.append(tuple(self.__next__()))
            except StopIteration:
                break

        return items

    @property
    def lastrowid(self):
        return None

    def setinputsizes(sizes):
        raise ProgrammingError("Unimplemented")

    def setoutputsize(size, column=None):
        raise ProgrammingError("Unimplemented")

    def _run_prior_DDL_statements(self):
        return self._connection.run_prior_DDL_statements()

    def list_tables(self):
        return self._connection.list_tables()

    def run_sql_in_snapshot(self, sql):
        return self._connection.run_sql_in_snapshot(sql)

    def get_table_column_schema(self, table_name):
        return self._connection.get_table_column_schema(table_name)


class Column:
    def __init__(
        self,
        name,
        type_code,
        display_size=None,
        internal_size=None,
        precision=None,
        scale=None,
        null_ok=False,
    ):
        self.name = name
        self.type_code = type_code
        self.display_size = display_size
        self.internal_size = internal_size
        self.precision = precision
        self.scale = scale
        self.null_ok = null_ok

    def __repr__(self):
        return self.__str__()

    def __getitem__(self, index):
        if index == 0:
            return self.name
        elif index == 1:
            return self.type_code
        elif index == 2:
            return self.display_size
        elif index == 3:
            return self.internal_size
        elif index == 4:
            return self.precision
        elif index == 5:
            return self.scale
        elif index == 6:
            return self.null_ok

    def __str__(self):
        rstr = ", ".join(
            [
                field
                for field in [
                    "name='%s'" % self.name,
                    "type_code=%d" % self.type_code,
                    None
                    if not self.display_size
                    else "display_size=%d" % self.display_size,
                    None
                    if not self.internal_size
                    else "internal_size=%d" % self.internal_size,
<<<<<<< HEAD
                    None if not self.precision else "precision='%s'" % self.precision,
                    None if not self.scale else "scale='%s'" % self.scale,
                    None if not self.null_ok else "null_ok='%s'" % self.null_ok,
=======
                    None
                    if not self.precision
                    else "precision='%s'" % self.precision,
                    None if not self.scale else "scale='%s'" % self.scale,
                    None
                    if not self.null_ok
                    else "null_ok='%s'" % self.null_ok,
>>>>>>> 144bdc2d
                ]
                if field
            ]
        )

        return "Column(%s)" % rstr<|MERGE_RESOLUTION|>--- conflicted
+++ resolved
@@ -93,14 +93,10 @@
                 self.__handle_insert(sql, args or None)
             else:
                 self.__handle_update(sql, args or None)
-<<<<<<< HEAD
-        except (grpc_exceptions.AlreadyExists, grpc_exceptions.FailedPrecondition) as e:
-=======
         except (
             grpc_exceptions.AlreadyExists,
             grpc_exceptions.FailedPrecondition,
         ) as e:
->>>>>>> 144bdc2d
             raise IntegrityError(e.details if hasattr(e, "details") else e)
         except grpc_exceptions.InvalidArgument as e:
             raise ProgrammingError(e.details if hasattr(e, "details") else e)
@@ -108,13 +104,7 @@
             raise OperationalError(e.details if hasattr(e, "details") else e)
 
     def __handle_update(self, sql, params):
-<<<<<<< HEAD
         self._connection.in_transaction(self.__do_execute_update, sql, params)
-=======
-        self._connection.in_transaction(
-            self.__do_execute_update, sql, params,
-        )
->>>>>>> 144bdc2d
 
     def __do_execute_update(self, transaction, sql, params, param_types=None):
         sql = ensure_where_clause(sql)
@@ -149,22 +139,14 @@
             # The common case of multiple values being passed in
             # non-complex pyformat args and need to be uploaded in one RPC.
             return self._connection.in_transaction(
-<<<<<<< HEAD
                 self.__do_execute_insert_homogenous, parts
-=======
-                self.__do_execute_insert_homogenous, parts,
->>>>>>> 144bdc2d
             )
         else:
             # All the other cases that are esoteric and need
             #   transaction.execute_sql
             sql_params_list = parts.get("sql_params_list")
             return self._connection.in_transaction(
-<<<<<<< HEAD
                 self.__do_execute_insert_heterogenous, sql_params_list
-=======
-                self.__do_execute_insert_heterogenous, sql_params_list,
->>>>>>> 144bdc2d
             )
 
     def __do_execute_insert_heterogenous(self, transaction, sql_params_list):
@@ -388,11 +370,6 @@
                     None
                     if not self.internal_size
                     else "internal_size=%d" % self.internal_size,
-<<<<<<< HEAD
-                    None if not self.precision else "precision='%s'" % self.precision,
-                    None if not self.scale else "scale='%s'" % self.scale,
-                    None if not self.null_ok else "null_ok='%s'" % self.null_ok,
-=======
                     None
                     if not self.precision
                     else "precision='%s'" % self.precision,
@@ -400,7 +377,6 @@
                     None
                     if not self.null_ok
                     else "null_ok='%s'" % self.null_ok,
->>>>>>> 144bdc2d
                 ]
                 if field
             ]
