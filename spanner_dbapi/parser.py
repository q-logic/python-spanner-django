# Copyright 2020 Google LLC
#
# Use of this source code is governed by a BSD-style
# license that can be found in the LICENSE file or at
# https://developers.google.com/open-source/licenses/bsd

"""
Grammar for parsing VALUES:
    VALUES      := `VALUES(` + ARGS + `)`
    ARGS        := [EXPR,]*EXPR
    EXPR        := TERMINAL / FUNC
    TERMINAL    := `%s`
    FUNC        := alphanum + `(` + ARGS + `)`
    alphanum    := (a-zA-Z_)[0-9a-ZA-Z_]*

thus given:
    statement: 'VALUES (%s, %s), (%s, LOWER(UPPER(%s)))   , (%s)'
    It'll parse:
        VALUES
            |- ARGS
                |- (TERMINAL, TERMINAL)
                |- (TERMINAL, FUNC
                                |- FUNC
                                    |- (TERMINAL)
                |- (TERMINAL)
"""

from .exceptions import ProgrammingError

ARGS = "ARGS"
EXPR = "EXPR"
FUNC = "FUNC"
TERMINAL = "TERMINAL"
VALUES = "VALUES"


class func:
    def __init__(self, func_name, args):
        self.name = func_name
        self.args = args

    def __str__(self):
        return "%s%s" % (self.name, self.args)

    def __repr__(self):
        return self.__str__()

    def __eq__(self, other):
        if type(self) != type(other):
            return False
        if self.name != other.name:
            return False
        if not isinstance(other.args, type(self.args)):
            return False
        if len(self.args) != len(other.args):
            return False
        return self.args == other.args

    def __len__(self):
        return len(self.args)


class terminal(str):
    """
    terminal represents the unit symbol that can be part of a SQL values clause.
    """

    pass


class a_args:
    def __init__(self, argv):
        self.argv = argv

    def __str__(self):
        return "(" + ", ".join([str(arg) for arg in self.argv]) + ")"

    def __repr__(self):
        return self.__str__()

    def has_expr(self):
        return any(
            [token for token in self.argv if not isinstance(token, terminal)]
        )

    def __len__(self):
        return len(self.argv)

    def __eq__(self, other):
        if type(self) != type(other):
            return False

        s_len, o_len = len(self), len(other)
        if s_len != o_len:
            return False

        for i, s_item in enumerate(self):
            o_item = other[i]
            if s_item != o_item:
                return False

        return True

    def __getitem__(self, index):
        return self.argv[index]

    def homogenous(self):
        """
        Return True if all the arguments are pyformat
        args and have the same number of arguments.
        """
        if not self.all_have_same_argc():
            return False

        for arg in self.argv:
            if isinstance(arg, terminal):
                continue
            elif isinstance(arg, a_args):
                if not arg.homogenous():
                    return False
            else:
                return False
        return True

    def all_have_same_argc(self):
        """
        Return False if all the arguments have the same length.
        """
        if len(self) == 0:
            return True

        arg0_len = len(self.argv[0])
        for arg in self.argv[1:]:
            if len(arg) != arg0_len:
                return False

        return True


class values(a_args):
    def __str__(self):
        return "VALUES%s" % super().__str__()


def parse_values(stmt):
    return expect(stmt, VALUES)


pyfmt_str = terminal("%s")


def expect(word, token):
    word = word.strip(" ")
    if token == VALUES:
        if not word.startswith("VALUES"):
<<<<<<< HEAD
            raise ProgrammingError("VALUES: `%s` does not start with VALUES" % word)
=======
            raise ProgrammingError(
                "VALUES: `%s` does not start with VALUES" % word
            )
>>>>>>> 144bdc2d
        word = word[len("VALUES") :].strip(" ")

        all_args = []
        while word:
            word = word.strip(" ")

            word, arg = expect(word, ARGS)
            all_args.append(arg)

            word = word.strip(" ")
            if word == "":
                break
            elif word[0] != ",":
                raise ProgrammingError(
                    "VALUES: expected `,` got %s in %s" % (word[0], word)
                )
            else:
                word = word[1:]
        return "", values(all_args)

    elif token == TERMINAL:
        word = word.strip(" ")
        if word != "%s":
            raise ProgrammingError("TERMINAL: `%s` is not %%s" % word)
        return "", pyfmt_str

    elif token == FUNC:
        begins_with_letter = word and (word[0].isalpha() or word[0] == "_")
        if not begins_with_letter:
            raise ProgrammingError(
                "FUNC: `%s` does not begin with `a-zA-z` nor a `_`" % word
            )

        rest = word[1:]
        end = 0
        for ch in rest:
            if ch.isalnum() or ch == "_":
                end += 1
            else:
                break

        func_name, rest = word[: end + 1], word[end + 1 :].strip(" ")

        word, args = expect(rest, ARGS)
        return word, func(func_name, args)

    elif token == ARGS:
        # The form should be:
        #   (%s)
        #   (%s, %s...)
        #   (FUNC, %s...)
        #   (%s, %s...)
        if not (word and word[0] == "("):
<<<<<<< HEAD
            raise ProgrammingError("ARGS: supposed to begin with `(` in `%s`" % (word))
=======
            raise ProgrammingError(
                "ARGS: supposed to begin with `(` in `%s`" % (word)
            )
>>>>>>> 144bdc2d

        word = word[1:]

        terms = []
        while True:
            word = word.strip(" ")
            if not word:
                break
            elif word == "%s":
                terms.append(pyfmt_str)
                word = ""
            elif word.startswith(")"):
                break
            elif not word.startswith("%s"):
                word, parsed = expect(word, FUNC)
                terms.append(parsed)
            else:
                terms.append(pyfmt_str)
                word = word[2:].strip(" ")

            if word and word[0] == ",":
                word = word[1:]

        if (not word) or word[0] != ")":
<<<<<<< HEAD
            raise ProgrammingError("ARGS: supposed to end with `)` in `%s`" % (word))
=======
            raise ProgrammingError(
                "ARGS: supposed to end with `)` in `%s`" % (word)
            )
>>>>>>> 144bdc2d

        word = word[1:]
        return word, a_args(terms)

    elif token == EXPR:
        if word == "%s":
            # Terminal symbol.
            return "", (pyfmt_str)

        # Otherwise we expect a function.
        return expect(word, FUNC)

    else:
        raise ProgrammingError("Unknown token `%s`" % token)


def as_values(values_stmt):
    _, values = parse_values(values_stmt)
    return values<|MERGE_RESOLUTION|>--- conflicted
+++ resolved
@@ -153,13 +153,9 @@
     word = word.strip(" ")
     if token == VALUES:
         if not word.startswith("VALUES"):
-<<<<<<< HEAD
-            raise ProgrammingError("VALUES: `%s` does not start with VALUES" % word)
-=======
             raise ProgrammingError(
                 "VALUES: `%s` does not start with VALUES" % word
             )
->>>>>>> 144bdc2d
         word = word[len("VALUES") :].strip(" ")
 
         all_args = []
@@ -213,13 +209,9 @@
         #   (FUNC, %s...)
         #   (%s, %s...)
         if not (word and word[0] == "("):
-<<<<<<< HEAD
-            raise ProgrammingError("ARGS: supposed to begin with `(` in `%s`" % (word))
-=======
             raise ProgrammingError(
                 "ARGS: supposed to begin with `(` in `%s`" % (word)
             )
->>>>>>> 144bdc2d
 
         word = word[1:]
 
@@ -244,13 +236,9 @@
                 word = word[1:]
 
         if (not word) or word[0] != ")":
-<<<<<<< HEAD
-            raise ProgrammingError("ARGS: supposed to end with `)` in `%s`" % (word))
-=======
             raise ProgrammingError(
                 "ARGS: supposed to end with `)` in `%s`" % (word)
             )
->>>>>>> 144bdc2d
 
         word = word[1:]
         return word, a_args(terms)
