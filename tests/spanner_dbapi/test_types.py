# Copyright 2020 Google LLC
#
# Use of this source code is governed by a BSD-style
# license that can be found in the LICENSE file or at
# https://developers.google.com/open-source/licenses/bsd

import datetime
<<<<<<< HEAD
import time
from unittest import TestCase

from google.cloud.spanner_dbapi.types import (
    Date,
    DateFromTicks,
    Time,
    TimeFromTicks,
    Timestamp,
    TimestampFromTicks,
)
from google.cloud.spanner_dbapi.utils import PeekIterator

utc_offset = time.timezone  # offset for current timezone

class TypesTests(TestCase):
    def test_Date(self):
        actual = Date(2019, 11, 3)
        expected = datetime.date(2019, 11, 3)
        self.assertEqual(actual, expected, "mismatch between conversion")

    def test_Time(self):
        actual = Time(23, 8, 19)
        expected = datetime.time(23, 8, 19)
        self.assertEqual(actual, expected, "mismatch between conversion")

    def test_Timestamp(self):
        actual = Timestamp(2019, 11, 3, 23, 8, 19)
        expected = datetime.datetime(2019, 11, 3, 23, 8, 19)
        self.assertEqual(actual, expected, "mismatch between conversion")

    def test_DateFromTicks(self):
        epochTicks = 1572822862  # Sun Nov 03 23:14:22 2019 GMT

        actual = DateFromTicks(epochTicks + utcOffset)
        expected = datetime.date(2019, 11, 3)

        self.assertEqual(actual, expected, "mismatch between conversion")

    def test_TimeFromTicks(self):
        epochTicks = 1572822862  # Sun Nov 03 23:14:22 2019 GMT

        actual = TimeFromTicks(epochTicks + utcOffset)
        expected = datetime.time(23, 14, 22)

        self.assertEqual(actual, expected, "mismatch between conversion")

    def test_TimestampFromTicks(self):
        epochTicks = 1572822862  # Sun Nov 03 23:14:22 2019 GMT

        actual = TimestampFromTicks(epochTicks + utcOffset)
        expected = datetime.datetime(2019, 11, 3, 23, 14, 22)

        self.assertEqual(actual, expected, "mismatch between conversion")
=======
from time import timezone
from unittest import TestCase

from google.cloud.spanner_dbapi import types


class TypesTests(TestCase):

    TICKS = 1572822862.9782631 + timezone  # Sun 03 Nov 2019 23:14:22 UTC

    def test__date_from_ticks(self):
        actual = types._date_from_ticks(self.TICKS)
        expected = datetime.date(2019, 11, 3)

        self.assertEqual(actual, expected)

    def test__time_from_ticks(self):
        actual = types._time_from_ticks(self.TICKS)
        expected = datetime.time(23, 14, 22)

        self.assertEqual(actual, expected)

    def test__timestamp_from_ticks(self):
        actual = types._timestamp_from_ticks(self.TICKS)
        expected = datetime.datetime(2019, 11, 3, 23, 14, 22)

        self.assertEqual(actual, expected)

    def test_type_equal(self):
        self.assertEqual(types.BINARY, "TYPE_CODE_UNSPECIFIED")
        self.assertEqual(types.BINARY, "BYTES")
        self.assertEqual(types.BINARY, "ARRAY")
        self.assertEqual(types.BINARY, "STRUCT")
        self.assertNotEqual(types.BINARY, "STRING")
>>>>>>> 62c22b11

        self.assertEqual(types.NUMBER, "BOOL")
        self.assertEqual(types.NUMBER, "INT64")
        self.assertEqual(types.NUMBER, "FLOAT64")
        self.assertEqual(types.NUMBER, "NUMERIC")
        self.assertNotEqual(types.NUMBER, "STRING")

<<<<<<< HEAD
        for name, data_in, expected in cases:
            with self.subTest(name=name):
                pitr = PeekIterator(data_in)
                actual = list(pitr)
                self.assertEqual(actual, expected)
=======
        self.assertEqual(types.DATETIME, "TIMESTAMP")
        self.assertEqual(types.DATETIME, "DATE")
        self.assertNotEqual(types.DATETIME, "STRING")
>>>>>>> 62c22b11
<|MERGE_RESOLUTION|>--- conflicted
+++ resolved
@@ -5,62 +5,6 @@
 # https://developers.google.com/open-source/licenses/bsd
 
 import datetime
-<<<<<<< HEAD
-import time
-from unittest import TestCase
-
-from google.cloud.spanner_dbapi.types import (
-    Date,
-    DateFromTicks,
-    Time,
-    TimeFromTicks,
-    Timestamp,
-    TimestampFromTicks,
-)
-from google.cloud.spanner_dbapi.utils import PeekIterator
-
-utc_offset = time.timezone  # offset for current timezone
-
-class TypesTests(TestCase):
-    def test_Date(self):
-        actual = Date(2019, 11, 3)
-        expected = datetime.date(2019, 11, 3)
-        self.assertEqual(actual, expected, "mismatch between conversion")
-
-    def test_Time(self):
-        actual = Time(23, 8, 19)
-        expected = datetime.time(23, 8, 19)
-        self.assertEqual(actual, expected, "mismatch between conversion")
-
-    def test_Timestamp(self):
-        actual = Timestamp(2019, 11, 3, 23, 8, 19)
-        expected = datetime.datetime(2019, 11, 3, 23, 8, 19)
-        self.assertEqual(actual, expected, "mismatch between conversion")
-
-    def test_DateFromTicks(self):
-        epochTicks = 1572822862  # Sun Nov 03 23:14:22 2019 GMT
-
-        actual = DateFromTicks(epochTicks + utcOffset)
-        expected = datetime.date(2019, 11, 3)
-
-        self.assertEqual(actual, expected, "mismatch between conversion")
-
-    def test_TimeFromTicks(self):
-        epochTicks = 1572822862  # Sun Nov 03 23:14:22 2019 GMT
-
-        actual = TimeFromTicks(epochTicks + utcOffset)
-        expected = datetime.time(23, 14, 22)
-
-        self.assertEqual(actual, expected, "mismatch between conversion")
-
-    def test_TimestampFromTicks(self):
-        epochTicks = 1572822862  # Sun Nov 03 23:14:22 2019 GMT
-
-        actual = TimestampFromTicks(epochTicks + utcOffset)
-        expected = datetime.datetime(2019, 11, 3, 23, 14, 22)
-
-        self.assertEqual(actual, expected, "mismatch between conversion")
-=======
 from time import timezone
 from unittest import TestCase
 
@@ -95,7 +39,6 @@
         self.assertEqual(types.BINARY, "ARRAY")
         self.assertEqual(types.BINARY, "STRUCT")
         self.assertNotEqual(types.BINARY, "STRING")
->>>>>>> 62c22b11
 
         self.assertEqual(types.NUMBER, "BOOL")
         self.assertEqual(types.NUMBER, "INT64")
@@ -103,14 +46,6 @@
         self.assertEqual(types.NUMBER, "NUMERIC")
         self.assertNotEqual(types.NUMBER, "STRING")
 
-<<<<<<< HEAD
-        for name, data_in, expected in cases:
-            with self.subTest(name=name):
-                pitr = PeekIterator(data_in)
-                actual = list(pitr)
-                self.assertEqual(actual, expected)
-=======
         self.assertEqual(types.DATETIME, "TIMESTAMP")
         self.assertEqual(types.DATETIME, "DATE")
-        self.assertNotEqual(types.DATETIME, "STRING")
->>>>>>> 62c22b11
+        self.assertNotEqual(types.DATETIME, "STRING")