# Copyright 2020 Google LLC
#
# Use of this source code is governed by a BSD-style
# license that can be found in the LICENSE file or at
# https://developers.google.com/open-source/licenses/bsd

import sys
from unittest import TestCase

from google.api_core.gapic_v1.client_info import ClientInfo

from spanner_dbapi.version import DEFAULT_USER_AGENT, google_client_info

vers = sys.version_info


class VersionUtils(TestCase):
    def test_google_client_info_default_useragent(self):
        got = google_client_info().to_grpc_metadata()
        want = ClientInfo(
            user_agent=DEFAULT_USER_AGENT,
<<<<<<< HEAD
            python_version="%d.%d.%d" % (vers.major, vers.minor, vers.micro or 0),
=======
            python_version="%d.%d.%d"
            % (vers.major, vers.minor, vers.micro or 0),
>>>>>>> 144bdc2d
        ).to_grpc_metadata()
        self.assertEqual(got, want)

    def test_google_client_info_custom_useragent(self):
        got = google_client_info("custom-user-agent").to_grpc_metadata()
        want = ClientInfo(
            user_agent="custom-user-agent",
<<<<<<< HEAD
            python_version="%d.%d.%d" % (vers.major, vers.minor, vers.micro or 0),
=======
            python_version="%d.%d.%d"
            % (vers.major, vers.minor, vers.micro or 0),
>>>>>>> 144bdc2d
        ).to_grpc_metadata()
        self.assertEqual(got, want)<|MERGE_RESOLUTION|>--- conflicted
+++ resolved
@@ -8,7 +8,6 @@
 from unittest import TestCase
 
 from google.api_core.gapic_v1.client_info import ClientInfo
-
 from spanner_dbapi.version import DEFAULT_USER_AGENT, google_client_info
 
 vers = sys.version_info
@@ -19,12 +18,8 @@
         got = google_client_info().to_grpc_metadata()
         want = ClientInfo(
             user_agent=DEFAULT_USER_AGENT,
-<<<<<<< HEAD
-            python_version="%d.%d.%d" % (vers.major, vers.minor, vers.micro or 0),
-=======
             python_version="%d.%d.%d"
             % (vers.major, vers.minor, vers.micro or 0),
->>>>>>> 144bdc2d
         ).to_grpc_metadata()
         self.assertEqual(got, want)
 
@@ -32,11 +27,7 @@
         got = google_client_info("custom-user-agent").to_grpc_metadata()
         want = ClientInfo(
             user_agent="custom-user-agent",
-<<<<<<< HEAD
-            python_version="%d.%d.%d" % (vers.major, vers.minor, vers.micro or 0),
-=======
             python_version="%d.%d.%d"
             % (vers.major, vers.minor, vers.micro or 0),
->>>>>>> 144bdc2d
         ).to_grpc_metadata()
         self.assertEqual(got, want)