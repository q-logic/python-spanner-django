--- conflicted
+++ resolved
@@ -45,13 +45,9 @@
         for text, wantException in cases:
             with self.subTest(text=text):
                 self.assertRaisesRegex(
-<<<<<<< HEAD
-                    ProgrammingError, wantException, lambda: expect(text, TERMINAL)
-=======
                     ProgrammingError,
                     wantException,
                     lambda: expect(text, TERMINAL),
->>>>>>> 144bdc2d
                 )
 
     def test_func(self):
@@ -75,14 +71,10 @@
                                     [
                                         pyfmt_str,
                                         pyfmt_str,
-<<<<<<< HEAD
-                                        func("TAN", a_args([pyfmt_str, pyfmt_str])),
-=======
                                         func(
                                             "TAN",
                                             a_args([pyfmt_str, pyfmt_str]),
                                         ),
->>>>>>> 144bdc2d
                                     ]
                                 ),
                             ),
@@ -124,15 +116,11 @@
                 "(%s,%s, f1(%s, %s))",
                 "",
                 a_args(
-<<<<<<< HEAD
-                    [pyfmt_str, pyfmt_str, func("f1", a_args([pyfmt_str, pyfmt_str]))]
-=======
                     [
                         pyfmt_str,
                         pyfmt_str,
                         func("f1", a_args([pyfmt_str, pyfmt_str])),
                     ]
->>>>>>> 144bdc2d
                 ),
             ),
         ]
@@ -175,11 +163,7 @@
                                 pyfmt_str,
                                 func("LOWER", a_args([pyfmt_str, pyfmt_str])),
                             ]
-<<<<<<< HEAD
                         )
-=======
-                        ),
->>>>>>> 144bdc2d
                     ]
                 ),
             ),
@@ -187,14 +171,10 @@
                 "VALUES (UPPER(%s)), (%s)",
                 "",
                 values(
-<<<<<<< HEAD
-                    [a_args([func("UPPER", a_args([pyfmt_str]))]), a_args([pyfmt_str])]
-=======
                     [
-                        a_args([func("UPPER", a_args([pyfmt_str])),]),
-                        a_args([pyfmt_str,]),
+                        a_args([func("UPPER", a_args([pyfmt_str]))]),
+                        a_args([pyfmt_str]),
                     ]
->>>>>>> 144bdc2d
                 ),
             ),
         ]
@@ -218,11 +198,7 @@
         for text, wantException in cases:
             with self.subTest(text=text):
                 self.assertRaisesRegex(
-<<<<<<< HEAD
-                    ProgrammingError, wantException, lambda: expect(text, VALUES)
-=======
                     ProgrammingError,
                     wantException,
                     lambda: expect(text, VALUES),
->>>>>>> 144bdc2d
                 )