--- conflicted
+++ resolved
@@ -16,72 +16,20 @@
 from base64 import b64encode
 
 
-<<<<<<< HEAD
-def Date(year, month, day):
-    """This function constructs an object holding a date value."""
-    return datetime.date(year, month, day)
 
-
-def Time(hour, minute, second):
-    """This function constructs an object holding a time value."""
-    return datetime.time(hour, minute, second)
-
-
-def Timestamp(year, month, day, hour, minute, second):
-    """This function constructs an object holding a time stamp value."""
-    return datetime.datetime(year, month, day, hour, minute, second)
-
-
-def DateFromTicks(ticks):
-    """
-    This function constructs an object holding a date value from the given
-    ticks value (number of seconds since the epoch; see
-    https://docs.python.org/3/library/time.html for details).
-=======
 def _date_from_ticks(ticks):
     """Based on PEP-249 Implementation Hints for Module Authors:
 
     https://www.python.org/dev/peps/pep-0249/#implementation-hints-for-module-authors
->>>>>>> 62c22b11
     """
     return Date(*time.localtime(ticks)[:3])
 
 
-<<<<<<< HEAD
-def TimeFromTicks(ticks):
-    """
-    Constructs an object holding a time value from the given ticks value (
-    number of seconds since the epoch; see the documentation of the standard
-    Python time module for details).
-    """
-    return Time(*time.localtime(ticks)[3:6])
 
-
-def TimestampFromTicks(ticks):
-    """
-    Constructs an object holding a time stamp value from the given ticks
-    value (number of seconds since the epoch; see the documentation of the
-    standard Python time module for details).
-    """
-    return Timestamp(*time.localtime(ticks)[:6])
-
-
-def Binary(string):
-    """
-    Constructs an object capable of holding a binary (long) string value.
-    """
-    return b64encode(string)
-
-
-class BINARY:
-    """
-    Describes (long) binary columns in a database (e.g. LONG, RAW, BLOBS).
-=======
 def _time_from_ticks(ticks):
     """Based on PEP-249 Implementation Hints for Module Authors:
 
     https://www.python.org/dev/peps/pep-0249/#implementation-hints-for-module-authors
->>>>>>> 62c22b11
     """
     return Time(*time.localtime(ticks)[3:6])
 
@@ -89,13 +37,7 @@
 def _timestamp_from_ticks(ticks):
     """Based on PEP-249 Implementation Hints for Module Authors:
 
-<<<<<<< HEAD
-class STRING:
-    """
-    Describes columns in a database that are string-based (e.g. CHAR).
-=======
     https://www.python.org/dev/peps/pep-0249/#implementation-hints-for-module-authors
->>>>>>> 62c22b11
     """
     return Timestamp(*time.localtime(ticks)[:6])
 
@@ -104,14 +46,9 @@
     """Implementation of a helper class used for type comparison among similar
     but possibly different types.
 
-<<<<<<< HEAD
-class NUMBER:
-    """
-    Describes numeric columns in a database.
-=======
+
     See
     https://www.python.org/dev/peps/pep-0249/#implementation-hints-for-module-authors
->>>>>>> 62c22b11
     """
 
     def __init__(self, *values):
@@ -120,13 +57,6 @@
     def __eq__(self, other):
         return other in self.values
 
-<<<<<<< HEAD
-class DATETIME:
-    """
-    Describes date/time columns in a database.
-    """
-=======
->>>>>>> 62c22b11
 
 Date = datetime.date
 Time = datetime.time
@@ -142,11 +72,6 @@
 DATETIME = _DBAPITypeObject("TIMESTAMP", "DATE")
 ROWID = "STRING"
 
-<<<<<<< HEAD
-class ROWID:
-    """Describes the "Row ID" column in a database."""
-=======
->>>>>>> 62c22b11
 
 class TimestampStr(str):
     """[inherited from the alpha release]
