# Copyright 2020 Google LLC
#
# Use of this source code is governed by a BSD-style
# license that can be found in the LICENSE file or at
# https://developers.google.com/open-source/licenses/bsd

"""
Grammar for parsing VALUES:
    VALUES      := `VALUES(` + ARGS + `)`
    ARGS        := [EXPR,]*EXPR
    EXPR        := TERMINAL / FUNC
    TERMINAL    := `%s`
    FUNC        := alphanum + `(` + ARGS + `)`
    alphanum    := (a-zA-Z_)[0-9a-ZA-Z_]*

thus given:
    statement: 'VALUES (%s, %s), (%s, LOWER(UPPER(%s)))   , (%s)'
    It'll parse:
        VALUES
            |- ARGS
                |- (TERMINAL, TERMINAL)
                |- (TERMINAL, FUNC
                                |- FUNC
                                    |- (TERMINAL)
                |- (TERMINAL)
"""

from .exceptions import ProgrammingError

ARGS = "ARGS"
EXPR = "EXPR"
FUNC = "FUNC"
VALUES = "VALUES"


class func(object):
    def __init__(self, func_name, args):
        self.name = func_name
        self.args = args

    def __str__(self):
        return "%s%s" % (self.name, self.args)

    def __repr__(self):
        return self.__str__()

    def __eq__(self, other):
        if type(self) != type(other):
            return False
        if self.name != other.name:
            return False
        if not isinstance(other.args, type(self.args)):
            return False
        if len(self.args) != len(other.args):
            return False
        return self.args == other.args

    def __len__(self):
        return len(self.args)


class terminal(str):
    """Represent the unit symbol that can be part of a SQL values clause."""

    pass


<<<<<<< HEAD
class a_args:
    """Expression arguments.

    :type argv: list
    :param argv: A List of expression arguments.
    """

=======
class a_args(object):
>>>>>>> 927e1784
    def __init__(self, argv):
        self.argv = argv

    def __str__(self):
        return "(" + ", ".join([str(arg) for arg in self.argv]) + ")"

    def __repr__(self):
        return self.__str__()

    def has_expr(self):
        return any(
            [token for token in self.argv if not isinstance(token, terminal)]
        )

    def __len__(self):
        return len(self.argv)

    def __eq__(self, other):
        if type(self) != type(other):
            return False

        if len(self) != len(other):
            return False

        for i, item in enumerate(self):
            if item != other[i]:
                return False

        return True

    def __getitem__(self, index):
        return self.argv[index]

    def homogenous(self):
        """Check arguments of the expression to be homogeneous.

        :rtype: bool
        :return: True if all the arguments are in pyformat and have the same
                 number of arguments, False otherwise.
        """
        if not self._is_equal_length():
            return False

        for arg in self.argv:
            if isinstance(arg, terminal):
                continue
            elif isinstance(arg, a_args):
                if not arg.homogenous():
                    return False
            else:
                return False
        return True

<<<<<<< HEAD
    def all_have_same_argc(self):
        """Check the length of arguments sequence.

        :rtype: bool
        :return: False if the sequences of arguments have the same length.
=======
    def _is_equal_length(self):
        """
        Return False if all the arguments have the same length.
>>>>>>> 927e1784
        """
        if len(self) == 0:
            return True

        arg0_len = len(self.argv[0])
        for arg in self.argv[1:]:
            if len(arg) != arg0_len:
                return False

        return True


class values(a_args):
    """A wrapper for values.

    :rtype: str
    :returns: A string of the values expression in a tree view.
    """

    def __str__(self):
        return "VALUES%s" % super().__str__()


pyfmt_str = terminal("%s")


def expect(word, token):
    """Parse the given expression recursively.

    :type word: str
    :param word: A string expression.

    :type token: str
    :param token: An expression token.

    :rtype: (str, Any)
    :returns: A tuple of the rest expression string and tree of already parsed
              expression.
    :raises :class:`ProgrammingError`: If there is parsing error.
    """
    word = word.strip()
    if token == VALUES:
        if not word.startswith("VALUES"):
            raise ProgrammingError(
                "VALUES: `%s` does not start with VALUES" % word
            )
        word = word[len("VALUES") :].lstrip()

        all_args = []
        while word:
            word = word.strip()

            word, arg = expect(word, ARGS)
            all_args.append(arg)
            word = word.strip()

            if word and not word.startswith(","):
                raise ProgrammingError(
                    "VALUES: expected `,` got %s in %s" % (word[0], word)
                )
            word = word[1:]
        return "", values(all_args)

    elif token == FUNC:
        begins_with_letter = word and (word[0].isalpha() or word[0] == "_")
        if not begins_with_letter:
            raise ProgrammingError(
                "FUNC: `%s` does not begin with `a-zA-z` nor a `_`" % word
            )

        rest = word[1:]
        end = 0
        for ch in rest:
            if ch.isalnum() or ch == "_":
                end += 1
            else:
                break

        func_name, rest = word[: end + 1], word[end + 1 :].strip()

        word, args = expect(rest, ARGS)
        return word, func(func_name, args)

    elif token == ARGS:
        # The form should be:
        #   (%s)
        #   (%s, %s...)
        #   (FUNC, %s...)
        #   (%s, %s...)
        if not (word and word.startswith("(")):
            raise ProgrammingError(
                "ARGS: supposed to begin with `(` in `%s`" % word
            )

        word = word[1:]

        terms = []
        while True:
            word = word.strip()
            if not word or word.startswith(")"):
                break

            if word == "%s":
                terms.append(pyfmt_str)
                word = ""
            elif not word.startswith("%s"):
                word, parsed = expect(word, FUNC)
                terms.append(parsed)
            else:
                terms.append(pyfmt_str)
                word = word[2:].strip()

            if word.startswith(","):
                word = word[1:]

        if not (word and word.startswith(")")):
            raise ProgrammingError(
                "ARGS: supposed to end with `)` in `%s`" % word
            )

        word = word[1:]
        return word, a_args(terms)

    elif token == EXPR:
        if word == "%s":
            # Terminal symbol.
            return "", pyfmt_str

        # Otherwise we expect a function.
        return expect(word, FUNC)

    raise ProgrammingError("Unknown token `%s`" % token)


def as_values(values_stmt):
<<<<<<< HEAD
    """Return the parsed values.

    :type values_stmt: str
    :param values_stmt: Raw values.

    :rtype: Any
    :returns: A tree of the already parsed expression.
    """
    _, values = expect(values_stmt, VALUES)
    return values
=======
    _, _values = parse_values(values_stmt)
    return _values
>>>>>>> 927e1784
<|MERGE_RESOLUTION|>--- conflicted
+++ resolved
@@ -65,17 +65,13 @@
     pass
 
 
-<<<<<<< HEAD
-class a_args:
+class a_args(object):
     """Expression arguments.
 
     :type argv: list
     :param argv: A List of expression arguments.
     """
 
-=======
-class a_args(object):
->>>>>>> 927e1784
     def __init__(self, argv):
         self.argv = argv
 
@@ -129,17 +125,11 @@
                 return False
         return True
 
-<<<<<<< HEAD
-    def all_have_same_argc(self):
-        """Check the length of arguments sequence.
+    def _is_equal_length(self):
+        """Return False if all the arguments have the same length.
 
         :rtype: bool
         :return: False if the sequences of arguments have the same length.
-=======
-    def _is_equal_length(self):
-        """
-        Return False if all the arguments have the same length.
->>>>>>> 927e1784
         """
         if len(self) == 0:
             return True
@@ -275,7 +265,6 @@
 
 
 def as_values(values_stmt):
-<<<<<<< HEAD
     """Return the parsed values.
 
     :type values_stmt: str
@@ -284,9 +273,5 @@
     :rtype: Any
     :returns: A tree of the already parsed expression.
     """
-    _, values = expect(values_stmt, VALUES)
-    return values
-=======
     _, _values = parse_values(values_stmt)
-    return _values
->>>>>>> 927e1784
+    return _values