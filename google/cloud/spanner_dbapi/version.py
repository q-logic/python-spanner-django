# Copyright 2020 Google LLC
#
# Use of this source code is governed by a BSD-style
# license that can be found in the LICENSE file or at
# https://developers.google.com/open-source/licenses/bsd

import platform

PY_VERSION = platform.python_version()
VERSION = "2.2.0a1"
<<<<<<< HEAD
DEFAULT_USER_AGENT = "django_spanner/" + VERSION

vers = sys.version_info


def google_client_info(user_agent=None):
    """
    Return a client information containing the user_agent and python_version
    for this library.

    :type user_agent: str
    :param user_agent: (Optional) The user agent with its version.

    :rtype: :class:`~google.api_core.gapic_v1.client_info.ClientInfo`
    :returns: An object with client information.
    """

    return ClientInfo(
        user_agent=user_agent or DEFAULT_USER_AGENT,
        python_version="%d.%d.%d" % (vers.major, vers.minor, vers.micro or 0),
    )
=======
DEFAULT_USER_AGENT = "django_spanner/" + VERSION
>>>>>>> 927e1784
<|MERGE_RESOLUTION|>--- conflicted
+++ resolved
@@ -8,28 +8,4 @@
 
 PY_VERSION = platform.python_version()
 VERSION = "2.2.0a1"
-<<<<<<< HEAD
-DEFAULT_USER_AGENT = "django_spanner/" + VERSION
-
-vers = sys.version_info
-
-
-def google_client_info(user_agent=None):
-    """
-    Return a client information containing the user_agent and python_version
-    for this library.
-
-    :type user_agent: str
-    :param user_agent: (Optional) The user agent with its version.
-
-    :rtype: :class:`~google.api_core.gapic_v1.client_info.ClientInfo`
-    :returns: An object with client information.
-    """
-
-    return ClientInfo(
-        user_agent=user_agent or DEFAULT_USER_AGENT,
-        python_version="%d.%d.%d" % (vers.major, vers.minor, vers.micro or 0),
-    )
-=======
-DEFAULT_USER_AGENT = "django_spanner/" + VERSION
->>>>>>> 927e1784
+DEFAULT_USER_AGENT = "django_spanner/" + VERSION