--- conflicted
+++ resolved
@@ -6,70 +6,19 @@
 
 """Database cursor for Google Cloud Spanner DB-API."""
 
-<<<<<<< HEAD
-_UNSET_COUNT = -1
-
-
-# This table maps spanner_types to Spanner's data type sizes as per
-#   https://cloud.google.com/spanner/docs/data-types#allowable-types
-# It is used to map `display_size` to a known type for Cursor.description
-# after a row fetch.
-# Since ResultMetadata
-#   https://cloud.google.com/spanner/docs/reference/rest/v1/ResultSetMetadata
-# does not send back the actual size, we have to lookup the respective size.
-# Some fields' sizes are dependent upon the dynamic data hence aren't sent back
-# by Cloud Spanner.
-code_to_display_size = {
-    param_types.BOOL.code: 1,
-    param_types.DATE.code: 4,
-    param_types.FLOAT64.code: 8,
-    param_types.INT64.code: 8,
-    param_types.TIMESTAMP.code: 12,
-}
-
-
-class Cursor:
-    """Database cursor to manage the context of fetch operations.
-
-    :type connection: :class:`spanner_dbapi.connection.Connection`
-    :param connection: Parent connection object for this Cursor.
-    """
-=======
 from google.api_core.exceptions import AlreadyExists
 from google.api_core.exceptions import FailedPrecondition
 from google.api_core.exceptions import InternalServerError
 from google.api_core.exceptions import InvalidArgument
->>>>>>> 927e1784
 
 from collections import namedtuple
 
 from google.cloud import spanner_v1 as spanner
 
-<<<<<<< HEAD
-    def execute(self, sql, args=None):
-        """Abstract and execute SQL statements on Cloud Spanner.
-
-        :type sql: str
-        :param sql: A SQL statement.
-
-        :type args: list
-        :param args: (Optional) a list of variadic arguments.
-
-        :type kwargs: list
-        :param kwargs: (Optional) key worded arguments.
-
-        :raises: :class:`IntegrityError`, if precondition failed or the argument
-                 already exists, :class:`ProgrammingError` if there is
-                 an invalid argument, :class:`OperationalError` if there is
-                 an internal server error.
-        """
-        self._raise_if_closed()
-=======
 from google.cloud.spanner_dbapi.exceptions import IntegrityError
 from google.cloud.spanner_dbapi.exceptions import InterfaceError
 from google.cloud.spanner_dbapi.exceptions import OperationalError
 from google.cloud.spanner_dbapi.exceptions import ProgrammingError
->>>>>>> 927e1784
 
 from google.cloud.spanner_dbapi import _helpers
 from google.cloud.spanner_dbapi._helpers import ColumnInfo
@@ -122,16 +71,11 @@
         -   ``precision``
         -   ``scale``
         -   ``null_ok``
-<<<<<<< HEAD
 
         :rtype: tuple
         :returns: A tuple of columns' information.
         """
-        if not (self._res and self._res.metadata):
-=======
-        """
         if not (self._result_set and self._result_set.metadata):
->>>>>>> 927e1784
             return None
 
         row_type = self._result_set.metadata.row_type
@@ -152,29 +96,13 @@
 
     @property
     def rowcount(self):
-<<<<<<< HEAD
-        """Count number of rows in the table after last execution.
+        """The number of rows produced by the last `.execute()`.
 
         :rtype: int
         :returns: The number of rows that last .execute*() produced.
         """
         return self._row_count
 
-    @property
-    def is_closed(self):
-        """The cursor close indicator.
-
-        :rtype: bool
-        :returns: True if this cursor or it's parent connection is closed, False
-                  otherwise.
-        """
-        return self._is_closed or self._connection.is_closed
-
-=======
-        """The number of rows produced by the last `.execute()`."""
-        return self._row_count
-
->>>>>>> 927e1784
     def _raise_if_closed(self):
         """Raise an exception if this cursor is closed.
 
@@ -265,28 +193,15 @@
             raise OperationalError(e.details if hasattr(e, "details") else e)
 
     def executemany(self, operation, seq_of_params):
-<<<<<<< HEAD
-        """
-        Execute the given SQL with every parameters set from the given sequence
-        of parameters.
-=======
         """Execute the given SQL with every parameters set
         from the given sequence of parameters.
->>>>>>> 927e1784
 
         :type operation: str
         :param operation: SQL code to execute.
 
         :type seq_of_params: list
-<<<<<<< HEAD
-        :param seq_of_params: Sequence of params to run the query with.
-
-        :raises: :class:`ProgrammingError` if the cursor is not connected to
-                 the database.
-=======
         :param seq_of_params: Sequence of additional parameters to run
                               the query with.
->>>>>>> 927e1784
         """
         self._raise_if_closed()
 
@@ -294,17 +209,8 @@
             self.execute(operation, params)
 
     def fetchone(self):
-<<<<<<< HEAD
-        """
-        Fetch the next row of a query result set, returning a single sequence,
-        or None when no more data is available.
-
-        :returns: The next element if possible, None otherwise.
-        """
-=======
         """Fetch the next row of a query result set, returning a single
         sequence, or None when no more data is available."""
->>>>>>> 927e1784
         self._raise_if_closed()
 
         try:
@@ -312,21 +218,6 @@
         except StopIteration:
             return None
 
-<<<<<<< HEAD
-    def fetchall(self):
-        """
-        Fetch all (remaining) rows of a query result, returning them as a
-        sequence of sequences (e.g. a list of tuples).
-
-        :rtype: list
-        :returns: A list of fetched rows of a query result.
-        """
-        self._raise_if_closed()
-
-        return list(self.__iter__())
-
-=======
->>>>>>> 927e1784
     def fetchmany(self, size=None):
         """Fetch the next set of rows of a query result, returning a sequence
         of sequences. An empty sequence is returned when no more rows are available.
@@ -334,16 +225,9 @@
         :type size: int
         :param size: (Optional) The maximum number of results to fetch.
 
-<<<<<<< HEAD
-
-        :raises InterfaceError: If the previous call to .execute*() did not
-                                produce any result set or if no call was
-                                issued yet.
-=======
         :raises InterfaceError:
             if the previous call to .execute*() did not produce any result set
             or if no call was issued yet.
->>>>>>> 927e1784
         """
         self._raise_if_closed()
 
@@ -424,89 +308,11 @@
         return self._itr
 
     def list_tables(self):
-<<<<<<< HEAD
         """List the tables of the linked Database.
 
         :rtype: list
         :returns: The list of tables within the Database.
         """
-        return self._connection.list_tables()
-
-    def run_sql_in_snapshot(self, sql):
-        """Run SQL in snapshot.
-
-        :type sql: str
-        :param sql: A SQL request.
-
-        :rtype: list
-        :returns: A list of :class:`~google.cloud.spanner_v1.streamed.StreamedResultSet`.
-        """
-        return self._connection.run_sql_in_snapshot(sql)
-
-    def get_table_column_schema(self, table_name):
-        """Get the table column schema.
-
-        :type table_name: str
-        :param table_name: The name of the table.
-
-        :rtype: dict
-        :returns: A dictionary containing the table column schema.
-        """
-        return self._connection.get_table_column_schema(table_name)
-
-
-class ColumnInfo:
-    """The object defines the column of the table in the linked Database.
-
-    :type name: str
-    :param name: The name of the column.
-
-    :type type_code: int
-    :param type_code: The code of the value type.
-
-    :type display_size: int
-    :param display_size: (Optional) A display size.
-
-    :type internal_size: int
-    :param internal_size: (Optional) An internal size.
-
-    :type precision: int
-    :param precision: (Optional) The number of significant digits.
-
-    :type scale: float
-    :param scale: (Optional) The scale.
-
-    :type null_ok: bool
-    :param null_ok: (Optional) Allows column value to be None. Default is False.
-    """
-
-    def __init__(
-        self,
-        name,
-        type_code,
-        display_size=None,
-        internal_size=None,
-        precision=None,
-        scale=None,
-        null_ok=False,
-    ):
-        self.name = name
-        self.type_code = type_code
-        self.display_size = display_size
-        self.internal_size = internal_size
-        self.precision = precision
-        self.scale = scale
-        self.null_ok = null_ok
-
-        self.fields = (
-            self.name,
-            self.type_code,
-            self.display_size,
-            self.internal_size,
-            self.precision,
-            self.scale,
-            self.null_ok,
-=======
         return self.run_sql_in_snapshot(_helpers.SQL_LIST_TABLES)
 
     def run_sql_in_snapshot(self, sql, params=None, param_types=None):
@@ -525,7 +331,6 @@
             sql=_helpers.SQL_GET_TABLE_COLUMN_SCHEMA,
             params={"table_name": table_name},
             param_types={"table_name": spanner.param_types.STRING},
->>>>>>> 927e1784
         )
 
         column_details = {}
