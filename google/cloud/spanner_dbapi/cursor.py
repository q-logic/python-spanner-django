--- conflicted
+++ resolved
@@ -400,8 +400,7 @@
         return self._connection.get_table_column_schema(table_name)
 
 
-<<<<<<< HEAD
-class Column:
+class ColumnInfo:
     """Object defines column of the table in linked Database.
 
     :type name: str
@@ -425,10 +424,6 @@
     :type null_ok: bool
     :param null_ok: (Optional) Allows column value to be None. Default is False.
     """
-=======
-class ColumnInfo:
-    """Row column description object."""
->>>>>>> 62c22b11
 
     def __init__(
         self,
