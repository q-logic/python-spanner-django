--- conflicted
+++ resolved
@@ -280,33 +280,20 @@
         self._is_closed = True
 
     def executemany(self, operation, seq_of_params):
-<<<<<<< HEAD
-        """Executes a sequence of params.
+        """
+        Executes the given SQL with every parameters set from the given sequence
+        of parameters.
 
         :type operation: str
-        :param operation: SQL operation
+        :param operation: SQL code to execute.
 
         :type seq_of_params: list
-        :param seq_of_params: sequence of parameters
+        :param seq_of_params: Sequence of params to run the query with.
 
         :raises: :class:`ProgrammingError` if cursor is not connected to
                  database.
         """
-        if not self._connection:
-            raise ProgrammingError("Cursor is not connected to the database")
-=======
-        """
-        Execute the given SQL with every parameters set
-        from the given sequence of parameters.
-
-        :type operation: :class:`str`
-        :param operation: SQL code to execute.
-
-        :type seq_of_params: :class:`list`
-        :param seq_of_params: Sequence of params to run the query with.
-        """
         self._raise_if_closed()
->>>>>>> a9216666
 
         for params in seq_of_params:
             self.execute(operation, params)
