--- conflicted
+++ resolved
@@ -50,67 +50,6 @@
 threadsafety = 1
 
 
-<<<<<<< HEAD
-def connect(
-    instance_id,
-    database_id,
-    project=None,
-    credentials=None,
-    pool=None,
-    user_agent=None,
-):
-    """
-    Create a connection to Cloud Spanner database.
-
-    :type instance_id: :class:`str`
-    :param instance_id: ID of the instance to connect to.
-
-    :type database_id: :class:`str`
-    :param database_id: The name of the database to connect to.
-
-    :type project: :class:`str`
-    :param project: (Optional) The ID of the project which owns the
-                    instances, tables and data. If not provided, will
-                    attempt to determine from the environment.
-
-    :type credentials: :class:`google.auth.credentials.Credentials`
-    :param credentials: (Optional) The authorization credentials to attach to requests.
-                        These credentials identify this application to the service.
-                        If none are specified, the client will attempt to ascertain
-                        the credentials from the environment.
-
-    :type pool: Concrete subclass of
-                :class:`~google.cloud.spanner_v1.pool.AbstractSessionPool`.
-    :param pool: (Optional). Session pool to be used by database.
-
-    :type user_agent: :class:`str`
-    :param user_agent: (Optional) User agent to be used with this connection requests.
-
-    :rtype: :class:`google.cloud.spanner_dbapi.connection.Connection`
-    :returns: Connection object associated with the given Cloud Spanner resource.
-
-    :raises: :class:`ValueError` in case of given instance/database
-             doesn't exist.
-    """
-    client = spanner_v1.Client(
-        project=project,
-        credentials=credentials,
-        client_info=google_client_info(user_agent),
-    )
-
-    instance = client.instance(instance_id)
-    if not instance.exists():
-        raise ValueError("instance '%s' does not exist." % instance_id)
-
-    database = instance.database(database_id, pool=pool)
-    if not database.exists():
-        raise ValueError("database '%s' does not exist." % database_id)
-
-    return Connection(instance, database)
-
-
-=======
->>>>>>> a73e1d73
 __all__ = [
     "Connection",
     "connect",
