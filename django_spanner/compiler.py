--- conflicted
+++ resolved
@@ -7,20 +7,9 @@
 from django.core.exceptions import EmptyResultSet
 from django.db.models.sql.compiler import (
     SQLAggregateCompiler as BaseSQLAggregateCompiler,
-<<<<<<< HEAD
     SQLCompiler as BaseSQLCompiler,
     SQLDeleteCompiler as BaseSQLDeleteCompiler,
-=======
-)
-from django.db.models.sql.compiler import SQLCompiler as BaseSQLCompiler
-from django.db.models.sql.compiler import (
-    SQLDeleteCompiler as BaseSQLDeleteCompiler,
-)
-from django.db.models.sql.compiler import (
->>>>>>> 144bdc2d
     SQLInsertCompiler as BaseSQLInsertCompiler,
-)
-from django.db.models.sql.compiler import (
     SQLUpdateCompiler as BaseSQLUpdateCompiler,
 )
 from django.db.utils import DatabaseError
@@ -43,13 +32,6 @@
             for query, compiler in zip(self.query.combined_queries, compilers):
                 if query.low_mark or query.high_mark:
                     raise DatabaseError(
-<<<<<<< HEAD
-                        "LIMIT/OFFSET not allowed in subqueries of compound statements."
-                    )
-                if compiler.get_order_by():
-                    raise DatabaseError(
-                        "ORDER BY not allowed in subqueries of compound statements."
-=======
                         "LIMIT/OFFSET not allowed in subqueries of compound "
                         "statements."
                     )
@@ -57,7 +39,6 @@
                     raise DatabaseError(
                         "ORDER BY not allowed in subqueries of compound "
                         "statements."
->>>>>>> 144bdc2d
                     )
         parts = ()
         for compiler in compilers:
@@ -65,14 +46,10 @@
                 # If the columns list is limited, then all combined queries
                 # must have the same columns list. Set the selects defined on
                 # the query on all combined queries, if not already set.
-<<<<<<< HEAD
-                if not compiler.query.values_select and self.query.values_select:
-=======
                 if (
                     not compiler.query.values_select
                     and self.query.values_select
                 ):
->>>>>>> 144bdc2d
                     compiler.query.set_values(
                         (
                             *self.query.extra_select,
@@ -94,26 +71,18 @@
             except EmptyResultSet:
                 # Omit the empty queryset with UNION and with DIFFERENCE if the
                 # first queryset is nonempty.
-<<<<<<< HEAD
-                if combinator == "union" or (combinator == "difference" and parts):
-=======
                 if combinator == "union" or (
                     combinator == "difference" and parts
                 ):
->>>>>>> 144bdc2d
                     continue
                 raise
         if not parts:
             raise EmptyResultSet
         combinator_sql = self.connection.ops.set_operators[combinator]
         combinator_sql += " ALL" if all else " DISTINCT"
-<<<<<<< HEAD
-        braces = "({})" if features.supports_slicing_ordering_in_compound else "{}"
-=======
         braces = (
             "({})" if features.supports_slicing_ordering_in_compound else "{}"
         )
->>>>>>> 144bdc2d
         sql_parts, args_parts = zip(
             *((braces.format(sql), args) for sql, args in parts)
         )
